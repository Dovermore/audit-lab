language: python

python:
  - 3.6

matrix:
  include:
    - python: 3.6

script:
<<<<<<< HEAD
  - nosetests
 
=======
  - nosetests
>>>>>>> e8bb54ca
<|MERGE_RESOLUTION|>--- conflicted
+++ resolved
@@ -8,9 +8,4 @@
     - python: 3.6
 
 script:
-<<<<<<< HEAD
   - nosetests
- 
-=======
-  - nosetests
->>>>>>> e8bb54ca
